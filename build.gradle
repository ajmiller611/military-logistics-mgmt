plugins {
	id 'java' // Applies the Java plugin for building Java applications.
	id 'org.springframework.boot' version "${springBootVersion}" // Spring Boot plugin for application setup and deployment.
	id 'io.spring.dependency-management' version "${springDependencyManagementVersion}" // Handles Spring's dependency versions via BOM.
	id 'jvm-test-suite' // Enables separation of unit and integration tests into test suites.
	id 'jacoco' // Generates code coverage reports for tests.
	id "jacoco-report-aggregation" // Aggregates coverage reports across multiple test suites.
	id "test-report-aggregation" // Aggregates test result reports across suites.
	id 'checkstyle' // Enforces code style with Checkstyle.
	id 'org.sonarqube' version "${sonarqubeVersion}" // Integrates SonarQube for static code analysis.
	id 'idea' // Configures IntelliJ IDEA project settings.
}

group = 'com.logistics'
version = '0.0.1-SNAPSHOT'

java {
	toolchain {
		languageVersion = JavaLanguageVersion.of(21)
	}
}

repositories {
	mavenCentral()
}

// Testing suite must be defined before the below configuration block to
// avoid naming conflicts (e.g. integrationTestImplementation) since the
// integrationTest defines sources.
testing {
	suites {
		// Applies common configurations to all test suites.
		configureEach {
			useJUnitJupiter()
			dependencies {
				implementation 'org.springframework.boot:spring-boot-starter-test'
				implementation 'org.springframework.security:spring-security-test'
				implementation "io.github.hakky54:logcaptor:${logcaptorVersion}"
				runtimeOnly 'org.junit.platform:junit-platform-launcher'
			}
		}

		// Unit test suite (default `test` task).
		test {
			dependencies {
				implementation 'com.h2database:h2' // H2 in-memory database for lightweight unit testing.
			}

			targets {
				configureEach {
					testTask.configure {
						// Generates HTML reports for unit tests.
						reports {
							html.setRequired(true)
							html.outputLocation = layout.buildDirectory.dir("reports/tests/unitTest")
						}
					}
				}
			}

		}

		// Integration test suite.
		integrationTest(JvmTestSuite) {
			testType = TestSuiteType.INTEGRATION_TEST

			dependencies {
				implementation 'org.postgresql:postgresql' // PostgreSQL database for integration testing.
			}


			sources {
				// Ensures integration tests can access application classes.
				compileClasspath += sourceSets.main.output

				// Ensures access to runtime classes/resources.
				runtimeClasspath += sourceSets.main.output
			}

			targets {
				configureEach {
					testTask.configure {
						mustRunAfter(test)
					}
				}
			}
		}
	}
}

configurations {
	compileOnly {
		extendsFrom annotationProcessor // Allows annotation processing tools like Lombok.
	}

	// Shares test and runtime libraries between unit and integration tests.
	integrationTestImplementation.extendsFrom testImplementation
	integrationTestRuntimeOnly.extendsFrom testRuntimeOnly
}

dependencies {
	// Spring Boot Starters
	implementation 'org.springframework.boot:spring-boot-starter-actuator'
	implementation 'org.springframework.boot:spring-boot-starter-data-jpa'
	implementation 'org.springframework.boot:spring-boot-starter-security'
	implementation 'org.springframework.boot:spring-boot-starter-oauth2-resource-server'
	implementation 'org.springframework.boot:spring-boot-starter-validation'
	implementation 'org.springframework.boot:spring-boot-starter-web'
	implementation 'org.springframework.cloud:spring-cloud-starter-config'

	// Libraries for configuration and security.
	implementation "io.github.cdimascio:dotenv-java:${dotenvJavaVersion}" // .env file support.
	implementation "io.jsonwebtoken:jjwt:${jjwtVersion}" // JWT library for token-based authentication.

	// Compile-time tools
	compileOnly 'org.projectlombok:lombok' // Reduces boilerplate with Lombok annotations.
	annotationProcessor 'org.projectlombok:lombok'

	// Development-only dependencies
	developmentOnly 'org.springframework.boot:spring-boot-devtools'

	// Runtime dependencies
	runtimeOnly "org.postgresql:postgresql:${postgresqlVersion}" // PostgreSQL JDBC driver.

}

dependencyManagement {
	imports {
		mavenBom "org.springframework.cloud:spring-cloud-dependencies:${springCloudBomVersion}"
	}
}

tasks.testCodeCoverageReport {
	// Allow CI workflow to bypass dependency so tests are not rerun
	if (!project.hasProperty('ci')) {
		mustRunAfter(testing.suites.test, testing.suites.integrationTest)
	}
	// Aggregates code coverage reports from unit and integration tests.
	executionData.from(
			configurations.aggregateCodeCoverageReportResults.incoming.artifactView {
				lenient = true
				withVariantReselection()
				attributes {
					attribute(Category.CATEGORY_ATTRIBUTE, objects.named(Category, "verification"))
					attribute(TestSuiteType.TEST_SUITE_TYPE_ATTRIBUTE, objects.named(TestSuiteType, "integration-test"))
					attribute(VerificationType.VERIFICATION_TYPE_ATTRIBUTE, objects.named(VerificationType, "jacoco-results"))
					attribute(ArtifactTypeDefinition.ARTIFACT_TYPE_ATTRIBUTE, ArtifactTypeDefinition.BINARY_DATA_TYPE)
				}
			}.files
	)
}

<<<<<<< HEAD
tasks.withType(JavaCompile) {
	options.compilerArgs << '-parameters' // Preserve parameter names in the compiled class files
}

tasks.named('test') {
	useJUnitPlatform()
	finalizedBy jacocoTestReport
=======
tasks.testAggregateTestReport {
	// Allow CI workflow to bypass dependency so tests are not rerun
	if (!project.hasProperty('ci')) {
		mustRunAfter(testing.suites.test, testing.suites.integrationTest)
	}
	// Aggregates test results reports from unit and integration tests.
	testResults.from(
			configurations.aggregateTestReportResults.incoming.artifactView {
				lenient = true
				withVariantReselection()
				attributes {
					attribute(Category.CATEGORY_ATTRIBUTE, objects.named(Category, "verification"))
					attribute(TestSuiteType.TEST_SUITE_TYPE_ATTRIBUTE, objects.named(TestSuiteType, "integration-test"))
					attribute(VerificationType.VERIFICATION_TYPE_ATTRIBUTE, objects.named(VerificationType, "test-results"))
				}
			}.files
	)

	// Specify output directory for aggregated test reports to improve organization.
	destinationDirectory.set(file(layout.buildDirectory.dir("reports/tests/aggregatedTest")))
}

tasks.check {
	dependsOn(tasks.testAggregateTestReport)
	dependsOn(tasks.testCodeCoverageReport)
	dependsOn(tasks.jacocoTestCoverageVerification)
>>>>>>> 3165778e
}

tasks.withType(Checkstyle).configureEach {
	reports {
		xml.setRequired(false)
		html.setRequired(true)
	}
}

// Configure IntelliJ IDEA to mark integration test directory as a test source
idea {
	module {
		testSources.from(file("src/integrationTest/java"))
		testResources.from(file("src/integrationTest/resources"))
	}
}

jacoco {
	toolVersion = "${jacocoVersion}"
}

jacocoTestCoverageVerification {
	violationRules {
		rule {
			limit {
				minimum = 0.9 // Require 90% coverage
			}
		}
	}
}

checkstyle {
	toolVersion = "${checkstyleVersion}"
	configFile = file('config/checkstyle/google_checks.xml')
}

sonarqube {
	properties {
		property("sonar.projectKey", "ajmiller611_military-logistics-mgmt")
		property("sonar.organization", "ajmiller611")
		property("sonar.host.url", "https://sonarcloud.io")
		property("sonar.token", System.getenv("SONAR_TOKEN"))
	}
}<|MERGE_RESOLUTION|>--- conflicted
+++ resolved
@@ -130,6 +130,10 @@
 	}
 }
 
+tasks.withType(JavaCompile) {
+	options.compilerArgs << '-parameters' // Preserve parameter names in the compiled class files
+}
+
 tasks.testCodeCoverageReport {
 	// Allow CI workflow to bypass dependency so tests are not rerun
 	if (!project.hasProperty('ci')) {
@@ -150,15 +154,6 @@
 	)
 }
 
-<<<<<<< HEAD
-tasks.withType(JavaCompile) {
-	options.compilerArgs << '-parameters' // Preserve parameter names in the compiled class files
-}
-
-tasks.named('test') {
-	useJUnitPlatform()
-	finalizedBy jacocoTestReport
-=======
 tasks.testAggregateTestReport {
 	// Allow CI workflow to bypass dependency so tests are not rerun
 	if (!project.hasProperty('ci')) {
@@ -185,7 +180,6 @@
 	dependsOn(tasks.testAggregateTestReport)
 	dependsOn(tasks.testCodeCoverageReport)
 	dependsOn(tasks.jacocoTestCoverageVerification)
->>>>>>> 3165778e
 }
 
 tasks.withType(Checkstyle).configureEach {
